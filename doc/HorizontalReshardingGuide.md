--- conflicted
+++ resolved
@@ -36,7 +36,6 @@
 ```
 
 In the above statement, replace <code>user_keyspace_id</code> with the column name that you want to use to store the keyspace ID value. Also replace <code>user_keyspace</code> with the name of your keyspace.
-<<<<<<< HEAD
 
 ### Step 1.2: Update tables to contain keyspace ID values
 
@@ -119,95 +118,8 @@
 
 In this example, you would run these commands to create two rdonly tablets
 in each of the two destination shards:
-=======
-
-### Step 1.2: Update tables to contain keyspace ID values
-
-Backfill each row in each table with the appropriate keyspace ID value. In this example, each <code>user_keyspace_id</code> column contains a 64-bit hash of the user ID in that column's row.
-
-### Step 1.3: Set the Keyspace ID in the Topology Server
-
-Tell Vitess which column value identifies the keyspace ID by running the following command:
-
-``` sh
-vtctl SetKeyspaceShardingInfo <keyspace name> \
-      <keyspace ID column> <keyspace type>
-```
-
-In this example, the command looks like this:
-
-``` sh
-vtctl SetKeyspaceShardingInfo user_keyspace user_keyspace_id uint64
-```
-
-Note that each table in the keyspace must have a column to identify the keyspace ID. In addition, all of those columns must have the same name.
-
-## Step 2: Prepare the destination shards
-
-In this step, you create the destination shards and tablets. At the end of this step, the destination shards will have been created, but they will not contain any data and will not serve any traffic.
-
-This example shows how to split an unsharded database into two destination shards. As noted in the [sharding keys](sharding-keys) section, the value [ 0x80 ] is the middle value for sharding keys. So, when you split this database into two shards, the [range-based shard names](#range-based-shard-names) for those shards will be:
-
-* -80
-* 80-
-
-### Step 2.1: Create the destination shards
-
-To create the destination shards, call the <code>CreateShard</code> command.
-You would have used the same command to create the source shard. Repeat the
-following command for each shard you need to create:
-
-``` sh
-vtctl CreateShard <keyspace name>/<shard name>
-```
-
-In this example, you would run the command twice:
-
-``` sh
-vtctl CreateShard user_keyspace/80-
-vtctl CreateShard user_keyspace/-80
-```
-
-### Step 2.2: Create the destination tablets
-
-To create the destination master tablets, call the
-<code>InitTablet</code> command. Then call the <code>InitShardMaster</code>
-command to initialize MySQL replication in each destination shard.
-You would have used the same commands to create the master tablet on the
-source shard.
-
-``` sh
-vtctl InitTablet -keyspace=<keyspace name> -shard=<shard name> \
-                 <tablet alias> <tablet type>
-vtctl InitShardMaster -force <keyspace name>/<shard name> \
-                      <tablet alias>
-```
-
-In this example, you would run these commands:
->>>>>>> f3f221cc
-
-``` sh
-vtctl InitTablet -keyspace=user_keyspace -shard=-80 <tablet alias> \
-                 master
-vtctl InitShardMaster -force user_keyspace/-80 <tablet alias>
-
-vtctl InitTablet -keyspace=user_keyspace -shard=user_keyspace/80- \
-                 <tablet alias> master
-vtctl InitShardMaster -force user_keyspace/80- <tablet alias>
-```
-<<<<<<< HEAD
-=======
-
-### Step 2.3: Create rdonly tablets in each destination shard
-
-Each destination shard should have two rdonly tablets. Again, use the
-<code>InitTablet</code> command to create each tablet.
-
-In this example, you would run these commands to create two rdonly tablets
-in each of the two destination shards:
-
-```
->>>>>>> f3f221cc
+
+```
 vtctl InitTablet -keyspace=user_keyspace -shard=-80 <tablet alias> \
                  rdonly
 vtctl InitTablet -keyspace=user_keyspace -shard=-80 <tablet alias> \
@@ -368,7 +280,6 @@
 ```
 
 ## Step 5: Direct traffic to destination shards
-<<<<<<< HEAD
 
 After verifying that your destination shards contain the correct data, you can start serving traffic from those shards.
 
@@ -409,48 +320,6 @@
 vtctl MigrateServedTypes <keyspace name>/<source shard name> master
 ```
 
-=======
-
-After verifying that your destination shards contain the correct data, you can start serving traffic from those shards.
-
-### Step 5.1 Migrate read-only traffic
-
-The safest process is to migrate read-only traffic first. You will migrate
-write operations in the following step, after the read-only traffic is
-stable. The reason for splitting the migration into two steps is that
-you can reverse the migration of read-only traffic without creating data
-inconsistencies. However, you cannot reverse the migration of master
-traffic without creating data inconsistencies.
-
-Use the <code>MigrateServedTypes</code> command to migrate **rdonly**
-and **replica** traffic:
-
-```
-vtctl MigrateServedTypes <keyspace name>/<source shard name> rdonly
-vtctl MigrateServedTypes <keyspace name>/<source shard name> replica
-```
-
-If something goes wrong during the migration of read-only traffic,
-run the same commands with the <code>reverse</code> flag to return
-read-only traffic to the source shard:
-
-```
-vtctl MigrateServedTypes -reverse <keyspace name>/<source shard name> \
-                         rdonly
-vtctl MigrateServedTypes -reverse <keyspace name>/<source shard name> \
-                         replica
-```
-
-### Step 5.2 Migrate master traffic
-
-Use the <code>MigrateServedTypes</code> command again to migrate **master**
-traffic to the destination shard:
-
-```
-vtctl MigrateServedTypes <keyspace name>/<source shard name> master
-```
-
->>>>>>> f3f221cc
 For this example, the command is:
 
 ```
@@ -471,9 +340,6 @@
 vtctl DeleteTablet <source tablet alias>`
 ```
 
-<<<<<<< HEAD
-### Step 6.2: Delete the source shard
-=======
 ### Step 6.2: Rebuild the serving graph
 
 Run the following command:
@@ -489,7 +355,6 @@
 ```
 
 ### Step 6.3: Delete the source shard
->>>>>>> f3f221cc
 
 Run the following command:
 
