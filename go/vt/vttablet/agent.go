// Copyright 2012, Google Inc. All rights reserved.
// Use of this source code is governed by a BSD-style
// license that can be found in the LICENSE file.

/*
vttablet package contains the meat of the vttablet binary.
*/
package vttablet

// This file handles the agent initialization

import (
	"encoding/json"
	"expvar"
	"fmt"
	"io/ioutil"

	"github.com/youtube/vitess/go/jscfg"
	"github.com/youtube/vitess/go/relog"
	"github.com/youtube/vitess/go/vt/dbconfigs"
	"github.com/youtube/vitess/go/vt/mysqlctl"
	"github.com/youtube/vitess/go/vt/sqlparser"
	tm "github.com/youtube/vitess/go/vt/tabletmanager"
	ts "github.com/youtube/vitess/go/vt/tabletserver"
	"github.com/youtube/vitess/go/vt/topo"
)

var (
	agent        *tm.ActionAgent
	binlogServer *mysqlctl.BinlogServer
)

func loadCustomRules(customrules string) *ts.QueryRules {
	if customrules == "" {
		return ts.NewQueryRules()
	}

	data, err := ioutil.ReadFile(customrules)
	if err != nil {
		relog.Fatal("Error reading file %v: %v", customrules, err)
	}

	qrs := ts.NewQueryRules()
	err = qrs.UnmarshalJSON(data)
	if err != nil {
		relog.Fatal("Error unmarshaling query rules %v", err)
	}
	return qrs
}

func loadSchemaOverrides(overridesFile string) []ts.SchemaOverride {
	var schemaOverrides []ts.SchemaOverride
	if err := jscfg.ReadJson(overridesFile, &schemaOverrides); err != nil {
		relog.Warning("can't read overridesFile %v: %v", overridesFile, err)
	} else {
		data, _ := json.MarshalIndent(schemaOverrides, "", "  ")
		relog.Info("schemaOverrides: %s\n", data)
	}
	return schemaOverrides
}

// InitAgent initializes the agent within vttablet.
func InitAgent(
	tabletAlias topo.TabletAlias,
	dbcfgs dbconfigs.DBConfigs,
	mycnf *mysqlctl.Mycnf,
	dbConfigsFile, dbCredentialsFile string,
	port, securePort int,
	mycnfFile, customRules string,
	overridesFile string) (err error) {
	schemaOverrides := loadSchemaOverrides(overridesFile)

	topoServer := topo.GetServer()

<<<<<<< HEAD
	// Start the binlog server service, disabled at start.
	binlogServer := mysqlctl.NewBinlogServer(mycnf)
=======
	binlogServer = mysqlctl.NewBinlogServer(mycnf)
>>>>>>> a3ccea1e
	mysqlctl.RegisterBinlogServerService(binlogServer)

	// Start the binlog player services, not playing at start.
	binlogPlayerMap := NewBinlogPlayerMap(topoServer, &dbcfgs.Dba)
	RegisterBinlogPlayerMap(binlogPlayerMap)
	umgmt.AddCloseCallback(func() {
		binlogPlayerMap.StopAllPlayers()
	})

	// Compute the bind addresses
	bindAddr := fmt.Sprintf(":%v", port)
	secureAddr := ""
	if securePort != 0 {
		secureAddr = fmt.Sprintf(":%v", securePort)
	}

	exportedType := expvar.NewString("tablet-type")

	// Action agent listens to changes in zookeeper and makes
	// modifications to this tablet.
	agent, err = tm.NewActionAgent(topoServer, tabletAlias, mycnfFile, dbConfigsFile, dbCredentialsFile)
	if err != nil {
		return err
	}
	agent.AddChangeCallback(func(oldTablet, newTablet topo.Tablet) {
		if newTablet.IsServingType() {
			if dbcfgs.App.Dbname == "" {
				dbcfgs.App.Dbname = newTablet.DbName()
			}
			dbcfgs.App.KeyRange = newTablet.KeyRange
			dbcfgs.App.Keyspace = newTablet.Keyspace
			dbcfgs.App.Shard = newTablet.Shard
			// Transitioning from replica to master, first disconnect
			// existing connections. "false" indicateds that clients must
			// re-resolve their endpoint before reconnecting.
			if newTablet.Type == topo.TYPE_MASTER && oldTablet.Type != topo.TYPE_MASTER {
				ts.DisallowQueries(false)
			}
			qrs := loadCustomRules(customRules)
			if dbcfgs.App.KeyRange.IsPartial() {
				qr := ts.NewQueryRule("enforce keyspace_id range", "keyspace_id_not_in_range", ts.QR_FAIL_QUERY)
				qr.AddPlanCond(sqlparser.PLAN_INSERT_PK)
				err = qr.AddBindVarCond("keyspace_id", true, true, ts.QR_NOTIN, dbcfgs.App.KeyRange)
				if err != nil {
					relog.Warning("Unable to add keyspace rule: %v", err)
				} else {
					qrs.Add(qr)
				}
			}
			ts.AllowQueries(dbcfgs.App, schemaOverrides, qrs)
			mysqlctl.EnableUpdateStreamService(string(newTablet.Type), dbcfgs)
			if newTablet.Type != topo.TYPE_MASTER {
				ts.StartRowCacheInvalidation()
			}
		} else {
			ts.DisallowQueries(false)
			ts.StopRowCacheInvalidation()
			mysqlctl.DisableUpdateStreamService()
		}

		exportedType.Set(string(newTablet.Type))

		// BinlogServer is only enabled for replicas
		if newTablet.Type == topo.TYPE_REPLICA {
			if !mysqlctl.IsBinlogServerEnabled(binlogServer) {
				mysqlctl.EnableBinlogServerService(binlogServer, dbcfgs.App.Dbname)
			}
		} else {
			if mysqlctl.IsBinlogServerEnabled(binlogServer) {
				mysqlctl.DisableBinlogServerService(binlogServer)
			}
		}

		// See if we need to start or stop any binlog player
		if newTablet.Type == topo.TYPE_MASTER {
			binlogPlayerMap.RefreshMap(newTablet)
		}
	})

	mysqld := mysqlctl.NewMysqld(mycnf, dbcfgs.Dba, dbcfgs.Repl)
	if err := agent.Start(bindAddr, secureAddr, mysqld.Addr()); err != nil {
		return err
	}

	// register the RPC services from the agent
	agent.RegisterQueryService(mysqld)

	return nil
}

func CloseAgent() {
	if agent != nil {
		agent.Stop()
	}
	if binlogServer != nil {
		mysqlctl.DisableBinlogServerService(binlogServer)
	}
}<|MERGE_RESOLUTION|>--- conflicted
+++ resolved
@@ -26,8 +26,9 @@
 )
 
 var (
-	agent        *tm.ActionAgent
-	binlogServer *mysqlctl.BinlogServer
+	agent           *tm.ActionAgent
+	binlogServer    *mysqlctl.BinlogServer
+	binlogPlayerMap *BinlogPlayerMap
 )
 
 func loadCustomRules(customrules string) *ts.QueryRules {
@@ -72,20 +73,13 @@
 
 	topoServer := topo.GetServer()
 
-<<<<<<< HEAD
 	// Start the binlog server service, disabled at start.
-	binlogServer := mysqlctl.NewBinlogServer(mycnf)
-=======
 	binlogServer = mysqlctl.NewBinlogServer(mycnf)
->>>>>>> a3ccea1e
 	mysqlctl.RegisterBinlogServerService(binlogServer)
 
 	// Start the binlog player services, not playing at start.
-	binlogPlayerMap := NewBinlogPlayerMap(topoServer, &dbcfgs.Dba)
+	binlogPlayerMap = NewBinlogPlayerMap(topoServer, &dbcfgs.Dba)
 	RegisterBinlogPlayerMap(binlogPlayerMap)
-	umgmt.AddCloseCallback(func() {
-		binlogPlayerMap.StopAllPlayers()
-	})
 
 	// Compute the bind addresses
 	bindAddr := fmt.Sprintf(":%v", port)
@@ -175,4 +169,7 @@
 	if binlogServer != nil {
 		mysqlctl.DisableBinlogServerService(binlogServer)
 	}
+	if binlogPlayerMap != nil {
+		binlogPlayerMap.StopAllPlayers()
+	}
 }